--- conflicted
+++ resolved
@@ -28,14 +28,11 @@
  *  OF THIS SOFTWARE, EVEN IF ADVISED OF THE POSSIBILITY OF SUCH DAMAGE.
  */
 
-<<<<<<< HEAD
-#include <FLAC/metadata.h>
-=======
 #include <taglib/tfilestream.h>
 #include <taglib/flacfile.h>
 #include <taglib/flacproperties.h>
 #include <taglib/id3v2framefactory.h>
->>>>>>> fd90e3e3
+
 #include <ApplicationServices/ApplicationServices.h>
 
 #include "FLACMetadata.h"
@@ -148,208 +145,6 @@
 
 	CFDictionarySetValue(mMetadata, kPropertiesFormatNameKey, CFSTR("FLAC"));
 
-<<<<<<< HEAD
-	FLAC__metadata_iterator_init(iterator, chain);
-	
-	FLAC__StreamMetadata *block = NULL;
-	
-	CFMutableDictionaryRef additionalMetadata = CFDictionaryCreateMutable(kCFAllocatorDefault, 
-																		  0,
-																		  &kCFTypeDictionaryKeyCallBacks,
-																		  &kCFTypeDictionaryValueCallBacks);
-	
-	do {
-		block = FLAC__metadata_iterator_get_block(iterator);
-		
-		if(NULL == block)
-			break;
-		
-		switch(block->type) {					
-			case FLAC__METADATA_TYPE_VORBIS_COMMENT:				
-				for(FLAC__uint32 i = 0; i < block->data.vorbis_comment.num_comments; ++i) {
-					
-					char *fieldName = NULL;
-					char *fieldValue = NULL;
-					
-					// Let FLAC parse the comment for us
-					if(!FLAC__metadata_object_vorbiscomment_entry_to_name_value_pair(block->data.vorbis_comment.comments[i], &fieldName, &fieldValue)) {
-						// Ignore malformed comments
-						continue;
-					}
-					
-					CFStringRef key = CFStringCreateWithBytesNoCopy(kCFAllocatorDefault,
-																	reinterpret_cast<const UInt8 *>(fieldName),
-																	strlen(fieldName), 
-																	kCFStringEncodingASCII,
-																	false,
-																	kCFAllocatorMalloc);
-
-					CFStringRef value = CFStringCreateWithBytesNoCopy(kCFAllocatorDefault,
-																	  reinterpret_cast<const UInt8 *>(fieldValue),
-																	  strlen(fieldValue), 
-																	  kCFStringEncodingUTF8,
-																	  false,
-																	  kCFAllocatorMalloc);
-					
-					if(kCFCompareEqualTo == CFStringCompare(key, CFSTR("ALBUM"), kCFCompareCaseInsensitive))
-						CFDictionarySetValue(mMetadata, kMetadataAlbumTitleKey, value);
-					else if(kCFCompareEqualTo == CFStringCompare(key, CFSTR("ARTIST"), kCFCompareCaseInsensitive))
-						CFDictionarySetValue(mMetadata, kMetadataArtistKey, value);
-					else if(kCFCompareEqualTo == CFStringCompare(key, CFSTR("ALBUMARTIST"), kCFCompareCaseInsensitive))
-						CFDictionarySetValue(mMetadata, kMetadataAlbumArtistKey, value);
-					else if(kCFCompareEqualTo == CFStringCompare(key, CFSTR("COMPOSER"), kCFCompareCaseInsensitive))
-						CFDictionarySetValue(mMetadata, kMetadataComposerKey, value);
-					else if(kCFCompareEqualTo == CFStringCompare(key, CFSTR("GENRE"), kCFCompareCaseInsensitive))
-						CFDictionarySetValue(mMetadata, kMetadataGenreKey, value);
-					else if(kCFCompareEqualTo == CFStringCompare(key, CFSTR("DATE"), kCFCompareCaseInsensitive))
-						CFDictionarySetValue(mMetadata, kMetadataReleaseDateKey, value);
-					else if(kCFCompareEqualTo == CFStringCompare(key, CFSTR("DESCRIPTION"), kCFCompareCaseInsensitive))
-						CFDictionarySetValue(mMetadata, kMetadataCommentKey, value);
-					else if(kCFCompareEqualTo == CFStringCompare(key, CFSTR("TITLE"), kCFCompareCaseInsensitive))
-						CFDictionarySetValue(mMetadata, kMetadataTitleKey, value);
-					else if(kCFCompareEqualTo == CFStringCompare(key, CFSTR("TRACKNUMBER"), kCFCompareCaseInsensitive)) {
-						int num = CFStringGetIntValue(value);
-						CFNumberRef number = CFNumberCreate(kCFAllocatorDefault, kCFNumberIntType, &num);
-						CFDictionarySetValue(mMetadata, kMetadataTrackNumberKey, number);
-						CFRelease(number), number = NULL;
-					}
-					else if(kCFCompareEqualTo == CFStringCompare(key, CFSTR("TRACKTOTAL"), kCFCompareCaseInsensitive)) {
-						int num = CFStringGetIntValue(value);
-						CFNumberRef number = CFNumberCreate(kCFAllocatorDefault, kCFNumberIntType, &num);
-						CFDictionarySetValue(mMetadata, kMetadataTrackTotalKey, number);
-						CFRelease(number), number = NULL;
-					}
-					else if(kCFCompareEqualTo == CFStringCompare(key, CFSTR("COMPILATION"), kCFCompareCaseInsensitive))
-						CFDictionarySetValue(mMetadata, kMetadataCompilationKey, CFStringGetIntValue(value) ? kCFBooleanTrue : kCFBooleanFalse);
-					else if(kCFCompareEqualTo == CFStringCompare(key, CFSTR("DISCNUMBER"), kCFCompareCaseInsensitive)) {
-						int num = CFStringGetIntValue(value);
-						CFNumberRef number = CFNumberCreate(kCFAllocatorDefault, kCFNumberIntType, &num);
-						CFDictionarySetValue(mMetadata, kMetadataDiscNumberKey, number);
-						CFRelease(number), number = NULL;
-					}
-					else if(kCFCompareEqualTo == CFStringCompare(key, CFSTR("DISCTOTAL"), kCFCompareCaseInsensitive)) {
-						int num = CFStringGetIntValue(value);
-						CFNumberRef number = CFNumberCreate(kCFAllocatorDefault, kCFNumberIntType, &num);
-						CFDictionarySetValue(mMetadata, kMetadataDiscTotalKey, number);
-						CFRelease(number), number = NULL;
-					}
-					else if(kCFCompareEqualTo == CFStringCompare(key, CFSTR("LYRICS"), kCFCompareCaseInsensitive))
-						CFDictionarySetValue(mMetadata, kMetadataLyricsKey, value);
-					else if(kCFCompareEqualTo == CFStringCompare(key, CFSTR("BPM"), kCFCompareCaseInsensitive)) {
-						int num = CFStringGetIntValue(value);
-						CFNumberRef number = CFNumberCreate(kCFAllocatorDefault, kCFNumberIntType, &num);
-						CFDictionarySetValue(mMetadata, kMetadataBPMKey, number);
-						CFRelease(number), number = NULL;
-					}
-					else if(kCFCompareEqualTo == CFStringCompare(key, CFSTR("RATING"), kCFCompareCaseInsensitive)) {
-						int num = CFStringGetIntValue(value);
-						CFNumberRef number = CFNumberCreate(kCFAllocatorDefault, kCFNumberIntType, &num);
-						CFDictionarySetValue(mMetadata, kMetadataRatingKey, number);
-						CFRelease(number), number = NULL;
-					}
-					else if(kCFCompareEqualTo == CFStringCompare(key, CFSTR("ISRC"), kCFCompareCaseInsensitive))
-						CFDictionarySetValue(mMetadata, kMetadataISRCKey, value);
-					else if(kCFCompareEqualTo == CFStringCompare(key, CFSTR("MCN"), kCFCompareCaseInsensitive))
-						CFDictionarySetValue(mMetadata, kMetadataMCNKey, value);
-					else if(kCFCompareEqualTo == CFStringCompare(key, CFSTR("REPLAYGAIN_REFERENCE_LOUDNESS"), kCFCompareCaseInsensitive)) {
-						double num = CFStringGetDoubleValue(value);
-						CFNumberRef number = CFNumberCreate(kCFAllocatorDefault, kCFNumberDoubleType, &num);
-						CFDictionarySetValue(mMetadata, kReplayGainReferenceLoudnessKey, number);
-						CFRelease(number), number = NULL;
-					}
-					else if(kCFCompareEqualTo == CFStringCompare(key, CFSTR("REPLAYGAIN_TRACK_GAIN"), kCFCompareCaseInsensitive)) {
-						double num = CFStringGetDoubleValue(value);
-						CFNumberRef number = CFNumberCreate(kCFAllocatorDefault, kCFNumberDoubleType, &num);
-						CFDictionarySetValue(mMetadata, kReplayGainTrackGainKey, number);
-						CFRelease(number), number = NULL;
-					}
-					else if(kCFCompareEqualTo == CFStringCompare(key, CFSTR("REPLAYGAIN_TRACK_PEAK"), kCFCompareCaseInsensitive)) {
-						double num = CFStringGetDoubleValue(value);
-						CFNumberRef number = CFNumberCreate(kCFAllocatorDefault, kCFNumberDoubleType, &num);
-						CFDictionarySetValue(mMetadata, kReplayGainTrackPeakKey, number);
-						CFRelease(number), number = NULL;
-					}
-					else if(kCFCompareEqualTo == CFStringCompare(key, CFSTR("REPLAYGAIN_ALBUM_GAIN"), kCFCompareCaseInsensitive)) {
-						double num = CFStringGetDoubleValue(value);
-						CFNumberRef number = CFNumberCreate(kCFAllocatorDefault, kCFNumberDoubleType, &num);
-						CFDictionarySetValue(mMetadata, kReplayGainAlbumGainKey, number);
-						CFRelease(number), number = NULL;
-					}
-					else if(kCFCompareEqualTo == CFStringCompare(key, CFSTR("REPLAYGAIN_ALBUM_PEAK"), kCFCompareCaseInsensitive)) {
-						double num = CFStringGetDoubleValue(value);
-						CFNumberRef number = CFNumberCreate(kCFAllocatorDefault, kCFNumberDoubleType, &num);
-						CFDictionarySetValue(mMetadata, kReplayGainAlbumPeakKey, number);
-						CFRelease(number), number = NULL;
-					}
-					// Put all unknown tags into the additional metadata
-					else
-						CFDictionarySetValue(additionalMetadata, key, value);
-					
-					CFRelease(key), key = NULL;
-					CFRelease(value), value = NULL;
-					
-					fieldName = NULL;
-					fieldValue = NULL;
-				}
-				break;
-				
-			case FLAC__METADATA_TYPE_PICTURE:
-				switch(block->data.picture.type) {
-					case FLAC__STREAM_METADATA_PICTURE_TYPE_FRONT_COVER:
-					{
-						CFDataRef data = CFDataCreate(kCFAllocatorDefault, block->data.picture.data, block->data.picture.data_length);
-						CFDictionarySetValue(mMetadata, kAlbumArtFrontCoverKey, data);
-						CFRelease(data), data = NULL;
-
-						break;
-					}
-						
-						// TODO: Other artwork types will be handled in the future
-					default:												break;
-				}
-			break;
-				
-			case FLAC__METADATA_TYPE_STREAMINFO:
-			{
-				CFNumberRef sampleRate = CFNumberCreate(kCFAllocatorDefault, kCFNumberIntType, &block->data.stream_info.sample_rate);
-				CFDictionarySetValue(mMetadata, kPropertiesSampleRateKey, sampleRate);
-				CFRelease(sampleRate), sampleRate = NULL;
-
-				CFNumberRef channelsPerFrame = CFNumberCreate(kCFAllocatorDefault, kCFNumberIntType, &block->data.stream_info.channels);
-				CFDictionarySetValue(mMetadata, kPropertiesChannelsPerFrameKey, channelsPerFrame);
-				CFRelease(channelsPerFrame), channelsPerFrame = NULL;
-
-				CFNumberRef bitsPerChannel = CFNumberCreate(kCFAllocatorDefault, kCFNumberIntType, &block->data.stream_info.bits_per_sample);
-				CFDictionarySetValue(mMetadata, kPropertiesBitsPerChannelKey, bitsPerChannel);
-				CFRelease(bitsPerChannel), bitsPerChannel = NULL;
-				
-				CFNumberRef totalFrames = CFNumberCreate(kCFAllocatorDefault, kCFNumberLongLongType, &block->data.stream_info.total_samples);
-				CFDictionarySetValue(mMetadata, kPropertiesTotalFramesKey, totalFrames);
-				CFRelease(totalFrames), totalFrames = NULL;
-
-				double length = static_cast<double>(block->data.stream_info.total_samples / block->data.stream_info.sample_rate);
-				CFNumberRef duration = CFNumberCreate(kCFAllocatorDefault, kCFNumberDoubleType, &length);
-				CFDictionarySetValue(mMetadata, kPropertiesDurationKey, duration);
-				CFRelease(duration), duration = NULL;
-
-				double losslessBitrate = static_cast<double>(block->data.stream_info.sample_rate * block->data.stream_info.channels * block->data.stream_info.bits_per_sample) / 1000;
-				CFNumberRef bitrate = CFNumberCreate(kCFAllocatorDefault, kCFNumberDoubleType, &losslessBitrate);
-				CFDictionarySetValue(mMetadata, kPropertiesBitrateKey, bitrate);
-				CFRelease(bitrate), bitrate = NULL;
-
-				break;
-			}
-
-			case FLAC__METADATA_TYPE_PADDING:						break;
-			case FLAC__METADATA_TYPE_APPLICATION:					break;
-			case FLAC__METADATA_TYPE_SEEKTABLE:						break;
-			case FLAC__METADATA_TYPE_CUESHEET:						break;
-			case FLAC__METADATA_TYPE_UNDEFINED:						break;
-
-			default:												break;
-		}
-	} while(FLAC__metadata_iterator_next(iterator));
-=======
 	if(file.audioProperties()) {
 		TagLib::FLAC::Properties *properties = file.audioProperties();
 		AddAudioPropertiesToDictionary(mMetadata, properties);
@@ -383,7 +178,6 @@
 		CFDictionarySetValue(mMetadata, kAlbumArtFrontCoverKey, data);
 		CFRelease(data), data = NULL;
 	}
->>>>>>> fd90e3e3
 
 	return true;
 }
@@ -435,26 +229,6 @@
 
 		return false;
 	}
-<<<<<<< HEAD
-	
-	FLAC__metadata_iterator_init(iterator, chain);
-	
-	// Locate the vorbis comment block if it exists
-	while(FLAC__METADATA_TYPE_VORBIS_COMMENT != FLAC__metadata_iterator_get_block_type(iterator) && FLAC__metadata_iterator_next(iterator))
-		;
-	
-	FLAC__StreamMetadata *block = NULL;
-	
-	// If there isn't a vorbis comment block add one
-	if(FLAC__METADATA_TYPE_VORBIS_COMMENT != FLAC__metadata_iterator_get_block_type(iterator)) {
-		
-		block = FLAC__metadata_object_new(FLAC__METADATA_TYPE_VORBIS_COMMENT);
-		
-		if(NULL == block) {
-			FLAC__metadata_chain_delete(chain), chain = NULL;
-			FLAC__metadata_iterator_delete(iterator), iterator = NULL;
-=======
->>>>>>> fd90e3e3
 
 	SetXiphCommentFromMetadata(*this, file.xiphComment());
 
@@ -508,159 +282,9 @@
 
 		file.addPicture(picture);
 	}
-<<<<<<< HEAD
-	
-	// ReplayGain info
-	SetVorbisCommentDouble(block, "REPLAYGAIN_REFERENCE_LOUDNESS", GetReplayGainReferenceLoudness(), CFSTR("%2.1f dB"));
-	SetVorbisCommentDouble(block, "REPLAYGAIN_TRACK_GAIN", GetReplayGainReferenceLoudness(), CFSTR("%+2.2f dB"));
-	SetVorbisCommentDouble(block, "REPLAYGAIN_TRACK_PEAK", GetReplayGainTrackGain(), CFSTR("%1.8f"));
-	SetVorbisCommentDouble(block, "REPLAYGAIN_ALBUM_GAIN", GetReplayGainAlbumGain(), CFSTR("%+2.2f dB"));
-	SetVorbisCommentDouble(block, "REPLAYGAIN_ALBUM_PEAK", GetReplayGainAlbumPeak(), CFSTR("%1.8f"));
-
-	// Album art
-	
-	// Reset the iterator
-	FLAC__metadata_iterator_init(iterator, chain);
-
-	// Locate the front cover art block if it exists
-	block = NULL;
-	do {
-		if(FLAC__METADATA_TYPE_PICTURE != FLAC__metadata_iterator_get_block_type(iterator))
-			continue;
-
-		// The fact that a FLAC stream can contain multiple pictures of all except two types is
-		// conveniently ignored for now, and only the first front cover art block is used
-		FLAC__StreamMetadata *localBlock = FLAC__metadata_iterator_get_block(iterator);
-		if(FLAC__STREAM_METADATA_PICTURE_TYPE_FRONT_COVER == localBlock->data.picture.type) {
-			block = localBlock;
-			break;
-		}
-	} while(FLAC__metadata_iterator_next(iterator));
-
-	// Create or delete the front cover art
-	if(GetFrontCoverArt()) {
-		// Create the block
-		if(NULL == block) {
-			block = FLAC__metadata_object_new(FLAC__METADATA_TYPE_PICTURE);
-
-			if(NULL == block) {
-				FLAC__metadata_chain_delete(chain), chain = NULL;
-				FLAC__metadata_iterator_delete(iterator), iterator = NULL;
-
-				return false;
-			}
-
-			// Add the block
-			if(!FLAC__metadata_iterator_insert_block_after(iterator, block)) {
-				if(NULL != error) {
-					CFMutableDictionaryRef errorDictionary = CFDictionaryCreateMutable(kCFAllocatorDefault, 
-																					   0,
-																					   &kCFTypeDictionaryKeyCallBacks,
-																					   &kCFTypeDictionaryValueCallBacks);
-
-					CFStringRef displayName = CreateDisplayNameForURL(mURL);
-					CFStringRef errorString = CFStringCreateWithFormat(kCFAllocatorDefault, 
-																	   NULL, 
-																	   CFCopyLocalizedString(CFSTR("The file “%@” is not a valid FLAC file."), ""), 
-																	   displayName);
-
-					CFDictionarySetValue(errorDictionary, 
-										 kCFErrorLocalizedDescriptionKey, 
-										 errorString);
-
-					CFDictionarySetValue(errorDictionary, 
-										 kCFErrorLocalizedFailureReasonKey, 
-										 CFCopyLocalizedString(CFSTR("Unable to write metadata"), ""));
-
-					CFDictionarySetValue(errorDictionary, 
-										 kCFErrorLocalizedRecoverySuggestionKey, 
-										 CFCopyLocalizedString(CFSTR("The file's extension may not match the file's type."), ""));
-
-					CFRelease(errorString), errorString = NULL;
-					CFRelease(displayName), displayName = NULL;
-
-					*error = CFErrorCreate(kCFAllocatorDefault, 
-										   AudioMetadataErrorDomain, 
-										   AudioMetadataInputOutputError, 
-										   errorDictionary);
-
-					CFRelease(errorDictionary), errorDictionary = NULL;				
-				}
-
-				FLAC__metadata_chain_delete(chain), chain = NULL;
-				FLAC__metadata_iterator_delete(iterator), iterator = NULL;
-
-				return false;
-			}
-		}
-
-		// Add the image data to the metadata block
-		block->data.picture.type = FLAC__STREAM_METADATA_PICTURE_TYPE_FRONT_COVER;
-
-		CGImageSourceRef imageSource = CGImageSourceCreateWithData(GetFrontCoverArt(), NULL);
-		if(NULL == imageSource) {
-			FLAC__metadata_chain_delete(chain), chain = NULL;
-			FLAC__metadata_iterator_delete(iterator), iterator = NULL;
-
-			return false;
-		}
-
-		// Convert the image's UTI into a MIME type
-		CFStringRef mimeType = UTTypeCopyPreferredTagWithClass(CGImageSourceGetType(imageSource), kUTTagClassMIMEType);
-		if(mimeType) {
-			CFIndex mimeTypeCStringSize = CFStringGetMaximumSizeForEncoding(CFStringGetLength(mimeType), kCFStringEncodingASCII);
-			char mimeTypeCString [mimeTypeCStringSize + 1];
-
-			if(CFStringGetCString(mimeType, mimeTypeCString, mimeTypeCStringSize + 1, kCFStringEncodingASCII)) {
-				if(!FLAC__metadata_object_picture_set_mime_type(block, mimeTypeCString, true))
-					LOGGER_WARNING("org.sbooth.AudioEngine.AudioMetadata.FLAC", "FLAC__metadata_object_picture_set_mime_type() failed");				
-			}
-			else
-				LOGGER_WARNING("org.sbooth.AudioEngine.AudioMetadata.FLAC", "CFStringGetCString() failed");
-
-			CFRelease(mimeType), mimeType = NULL;
-		}
-
-		// Flesh out the height, width, and depth
-		CFDictionaryRef imagePropertiesDictionary = CGImageSourceCopyPropertiesAtIndex(imageSource, 0, NULL);
-		if(imagePropertiesDictionary) {
-			CFNumberRef imageWidth = (CFNumberRef)CFDictionaryGetValue(imagePropertiesDictionary, kCGImagePropertyPixelWidth);
-			CFNumberRef imageHeight = (CFNumberRef)CFDictionaryGetValue(imagePropertiesDictionary, kCGImagePropertyPixelHeight);
-			CFNumberRef imageDepth = (CFNumberRef)CFDictionaryGetValue(imagePropertiesDictionary, kCGImagePropertyDepth);
-
-			// Ignore numeric conversion errors
-			CFNumberGetValue(imageWidth, kCFNumberIntType, &block->data.picture.width);
-			CFNumberGetValue(imageHeight, kCFNumberIntType, &block->data.picture.height);
-			CFNumberGetValue(imageDepth, kCFNumberIntType, &block->data.picture.depth);
-
-			CFRelease(imagePropertiesDictionary), imagePropertiesDictionary = NULL;
-		}
-
-		CFDataRef frontCoverData = GetFrontCoverArt();
-		if(!FLAC__metadata_object_picture_set_data(block, (FLAC__byte *)CFDataGetBytePtr(frontCoverData), (FLAC__uint32)CFDataGetLength(frontCoverData), true))
-			LOGGER_WARNING("org.sbooth.AudioEngine.AudioMetadata.FLAC", "FLAC__metadata_object_picture_set_data() failed");
-
-		// Validate the picture- if any of the above code failed validation will likely fail too
-		const char *errorDescription = NULL;
-		if(!FLAC__metadata_object_picture_is_legal(block, &errorDescription)) {
-			LOGGER_WARNING("org.sbooth.AudioEngine.AudioMetadata.FLAC", "FLAC__metadata_object_picture_is_legal() failed: " << errorDescription);
-			FLAC__metadata_iterator_delete_block(iterator, true);
-		}
-	}
-	else if(block)
-		FLAC__metadata_iterator_delete_block(iterator, true);
-
-	// Coalesce the padding before saving
-	FLAC__metadata_chain_sort_padding(chain);
-
-	// Write the new metadata to the file
-	if(!FLAC__metadata_chain_write(chain, true, false)) {
-		if(NULL != error) {
-=======
 
 	if(!file.save()) {
 		if(error) {
->>>>>>> fd90e3e3
 			CFMutableDictionaryRef errorDictionary = CFDictionaryCreateMutable(kCFAllocatorDefault, 
 																			   0,
 																			   &kCFTypeDictionaryKeyCallBacks,

--- conflicted
+++ resolved
@@ -18,16 +18,13 @@
 	ePlayerFlagRenderingFinished		= 1 << 1
 };
 
-volatile static uint32_t sPlayerFlags = 0;
-
 @interface PlayerWindowController ()
 {
 @private
 	AudioPlayer		*_player;		// The player instance
-}
-
-@property (nonatomic, strong) NSTimer * uiTimer;
-
+	uint32_t		_playerFlags;
+	NSTimer			*_uiTimer;
+}
 @end
 
 @interface PlayerWindowController (Callbacks)
@@ -38,74 +35,40 @@
 - (void) updateWindowUI;
 @end
 
-<<<<<<< HEAD
-static void decodingStarted(void *context, const AudioDecoder *decoder)
-{
-	[(__bridge PlayerWindowController *)context decodingStarted:decoder];
-}
-
-// This is called from the realtime rendering thread and as such MUST NOT BLOCK!!
-static void renderingStarted(void *context, const AudioDecoder *decoder)
-{
-#pragma unused(context)
-#pragma unused(decoder)
-	OSAtomicTestAndSetBarrier(7 /* ePlayerFlagRenderingStarted */, &sPlayerFlags);
-}
-
-// This is called from the realtime rendering thread and as such MUST NOT BLOCK!!
-static void renderingFinished(void *context, const AudioDecoder *decoder)
-{
-#pragma unused(context)
-#pragma unused(decoder)
-	OSAtomicTestAndSetBarrier(6 /* ePlayerFlagRenderingFinished */, &sPlayerFlags);
-}
-
-=======
->>>>>>> aaa98fa4
 @implementation PlayerWindowController
-
-@synthesize slider, elapsed, remaining, playButton, forwardButton, backwardButton;
-@synthesize uiTimer;
 
 - (id) init
 {
 	if((self = [super initWithWindowNibName:@"PlayerWindow"])) {
 		_player = new AudioPlayer();
 
-<<<<<<< HEAD
+		_playerFlags = 0;
+		// Once decoding has started, begin playing the track
+		_player->SetDecodingStartedBlock(^(const AudioDecoder */*decoder*/){
+			_player->Play();
+		});
+
+		// This will be called from the realtime rendering thread and as such MUST NOT BLOCK!!
+		_player->SetRenderingStartedBlock(^(const AudioDecoder */*decoder*/){
+			OSAtomicTestAndSetBarrier(7 /* ePlayerFlagRenderingStarted */, &_playerFlags);
+		});
+
+		// This will be called from the realtime rendering thread and as such MUST NOT BLOCK!!
+		_player->SetRenderingFinishedBlock(^(const AudioDecoder */*decoder*/){
+			OSAtomicTestAndSetBarrier(6 /* ePlayerFlagRenderingFinished */, &_playerFlags);
+		});
+
 		// Update the UI 5 times per second in all run loop modes (so menus, etc. don't stop updates)
-		self.uiTimer = [NSTimer timerWithTimeInterval:(1.0 / 5) target:self selector:@selector(uiTimerFired:) userInfo:nil repeats:YES];
-
-		// addTimer:forMode: will retain _uiTimer
-		[[NSRunLoop mainRunLoop] addTimer:uiTimer forMode:NSRunLoopCommonModes];
-	}
-=======
-	// Once decoding has started, begin playing the track
-	PLAYER->SetDecodingStartedBlock(^(const AudioDecoder */*decoder*/){
-		PLAYER->Play();
-	});
-
-	// This will be called from the realtime rendering thread and as such MUST NOT BLOCK!!
-	PLAYER->SetRenderingStartedBlock(^(const AudioDecoder */*decoder*/){
-		OSAtomicTestAndSetBarrier(7 /* ePlayerFlagRenderingStarted */, &sPlayerFlags);
-	});
-
-	// This will be called from the realtime rendering thread and as such MUST NOT BLOCK!!
-	PLAYER->SetRenderingFinishedBlock(^(const AudioDecoder */*decoder*/){
-		OSAtomicTestAndSetBarrier(6 /* ePlayerFlagRenderingFinished */, &sPlayerFlags);
-	});
-
-	// Update the UI 5 times per second in all run loop modes (so menus, etc. don't stop updates)
-	_uiTimer = [NSTimer timerWithTimeInterval:(1.0 / 5) target:self selector:@selector(uiTimerFired:) userInfo:nil repeats:YES];
->>>>>>> aaa98fa4
+		_uiTimer = [NSTimer timerWithTimeInterval:(1.0 / 5) target:self selector:@selector(uiTimerFired:) userInfo:nil repeats:YES];
+	}
 
 	return self;
 }
 
 - (void) dealloc
 {
-	[uiTimer invalidate], self.uiTimer = nil;
-	
+	[_uiTimer invalidate], _uiTimer = nil;
+
 	delete _player, _player = nullptr;
 }
 
@@ -159,16 +122,7 @@
 
 	_player->Stop();
 
-<<<<<<< HEAD
-	// Register for rendering started/finished notifications so the UI can be updated properly
-	decoder->SetDecodingStartedCallback(decodingStarted, (__bridge void *)self);
-	decoder->SetRenderingStartedCallback(renderingStarted, (__bridge void *)self);
-	decoder->SetRenderingFinishedCallback(renderingFinished, (__bridge void *)self);
-	
 	if(decoder->Open() && _player->Enqueue(decoder))
-=======
-	if(decoder->Open() && PLAYER->Enqueue(decoder))
->>>>>>> aaa98fa4
 		[[NSDocumentController sharedDocumentController] noteNewRecentDocumentURL:url];
 	else {
 		delete decoder;
@@ -182,28 +136,19 @@
 
 @implementation PlayerWindowController (Callbacks)
 
-<<<<<<< HEAD
-- (void) decodingStarted:(const AudioDecoder *)decoder
-{
-#pragma unused(decoder)
-	_player->Play();
-}
-
-=======
->>>>>>> aaa98fa4
 - (void) uiTimerFired:(NSTimer *)timer
 {
 #pragma unused(timer)
 	// To avoid blocking the realtime rendering thread, flags are set in the callbacks and subsequently handled here
-	if(ePlayerFlagRenderingStarted & sPlayerFlags) {
-		OSAtomicTestAndClearBarrier(7 /* ePlayerFlagRenderingStarted */, &sPlayerFlags);
+	if(ePlayerFlagRenderingStarted & _playerFlags) {
+		OSAtomicTestAndClearBarrier(7 /* ePlayerFlagRenderingStarted */, &_playerFlags);
 		
 		[self updateWindowUI];
 		
 		return;
 	}
-	else if(ePlayerFlagRenderingFinished & sPlayerFlags) {
-		OSAtomicTestAndClearBarrier(6 /* ePlayerFlagRenderingFinished */, &sPlayerFlags);
+	else if(ePlayerFlagRenderingFinished & _playerFlags) {
+		OSAtomicTestAndClearBarrier(6 /* ePlayerFlagRenderingFinished */, &_playerFlags);
 		
 		[self updateWindowUI];
 		
@@ -211,9 +156,9 @@
 	}
 
 	if(!_player->IsPlaying())
-		[playButton setTitle:@"Resume"];
+		[self.playButton setTitle:@"Resume"];
 	else
-		[playButton setTitle:@"Pause"];
+		[self.playButton setTitle:@"Pause"];
 
 	SInt64 currentFrame, totalFrames;
 	CFTimeInterval currentTime, totalTime;
@@ -221,9 +166,9 @@
 	if(_player->GetPlaybackPositionAndTime(currentFrame, totalFrames, currentTime, totalTime)) {
 		double fractionComplete = static_cast<double>(currentFrame) / static_cast<double>(totalFrames);
 		
-		[slider setDoubleValue:fractionComplete];
-		[elapsed setDoubleValue:currentTime];
-		[remaining setDoubleValue:(-1 * (totalTime - currentTime))];
+		[self.slider setDoubleValue:fractionComplete];
+		[self.elapsed setDoubleValue:currentTime];
+		[self.remaining setDoubleValue:(-1 * (totalTime - currentTime))];
 	}
 }
 
@@ -240,14 +185,14 @@
 		[[self window] setRepresentedURL:nil];
 		[[self window] setTitle:@""];
 		
-		[slider setEnabled:NO];
-		[playButton setState:NSOffState];
-		[playButton setEnabled:NO];
-		[backwardButton setEnabled:NO];
-		[forwardButton setEnabled:NO];
-		
-		[elapsed setHidden:YES];
-		[remaining setHidden:YES];
+		[self.slider setEnabled:NO];
+		[self.playButton setState:NSOffState];
+		[self.playButton setEnabled:NO];
+		[self.backwardButton setEnabled:NO];
+		[self.forwardButton setEnabled:NO];
+		
+		[self.elapsed setHidden:YES];
+		[self.remaining setHidden:YES];
 		
 		return;
 	}
@@ -261,17 +206,17 @@
 	[[NSDocumentController sharedDocumentController] noteNewRecentDocumentURL:url];
 	
 	// Update the UI
-	[slider setEnabled:seekable];
-	[playButton setEnabled:YES];
-	[backwardButton setEnabled:seekable];
-	[forwardButton setEnabled:seekable];
+	[self.slider setEnabled:seekable];
+	[self.playButton setEnabled:YES];
+	[self.backwardButton setEnabled:seekable];
+	[self.forwardButton setEnabled:seekable];
 	
 	// Show the times
-	[elapsed setHidden:NO];
+	[self.elapsed setHidden:NO];
 
 	SInt64 totalFrames;
 	if(_player->GetTotalFrames(totalFrames) && -1 != totalFrames)
-		[remaining setHidden:NO];	
+		[self.remaining setHidden:NO];
 }
 
 @end